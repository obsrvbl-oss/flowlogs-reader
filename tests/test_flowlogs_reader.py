#  Copyright 2015 Observable Networks
#
#  Licensed under the Apache License, Version 2.0 (the "License");
#  you may not use this file except in compliance with the License.
#  You may obtain a copy of the License at
#
#     http://www.apache.org/licenses/LICENSE-2.0
#
# Unless required by applicable law or agreed to in writing, software
# distributed under the License is distributed on an "AS IS" BASIS,
# WITHOUT WARRANTIES OR CONDITIONS OF ANY KIND, either express or implied.
# See the License for the specific language governing permissions and
# limitations under the License.

from __future__ import division, print_function

from datetime import datetime
from unittest import TestCase


from botocore.exceptions import NoRegionError

try:
    from unittest.mock import MagicMock, patch
except ImportError:
    from mock import MagicMock, patch

from flowlogs_reader import FlowRecord, FlowLogsReader
from flowlogs_reader.flowlogs_reader import DEFAULT_REGION_NAME


SAMPLE_RECORDS = [
    (
        '2 123456789010 eni-102010ab 198.51.100.1 192.0.2.1 '
        '443 49152 6 10 840 1439387263 1439387264 ACCEPT OK'
    ),
    (
        '2 123456789010 eni-102010ab 192.0.2.1 198.51.100.1 '
        '49152 443 6 20 1680 1439387264 1439387265 ACCEPT OK'
    ),
    (
        '2 123456789010 eni-102010ab 192.0.2.1 198.51.100.1 '
        '49152 443 6 20 1680 1439387265 1439387266 REJECT OK'
    ),
    (
        '2 123456789010 eni-1a2b3c4d - - - - - - - '
        '1431280876 1431280934 - NODATA'
    ),
    (
        '2 123456789010 eni-4b118871 - - - - - - - '
        '1431280876 1431280934 - SKIPDATA'
    ),
]


class FlowRecordTestCase(TestCase):
    def test_parse(self):
        flow_record = FlowRecord({'message': SAMPLE_RECORDS[0]})
        actual = {x: getattr(flow_record, x) for x in FlowRecord.__slots__}
        expected = {
            'account_id': '123456789010',
            'action': 'ACCEPT',
            'bytes': 840,
            'dstaddr': '192.0.2.1',
            'dstport': 49152,
            'end': datetime(2015, 8, 12, 13, 47, 44),
            'interface_id': 'eni-102010ab',
            'log_status': 'OK',
            'packets': 10,
            'protocol': 6,
            'srcaddr': '198.51.100.1',
            'srcport': 443,
            'start': datetime(2015, 8, 12, 13, 47, 43),
            'version': 2,
        }
        self.assertEqual(actual, expected)

    def test_eq(self):
        flow_record = FlowRecord({'message': SAMPLE_RECORDS[1]})
        actual = {x: getattr(flow_record, x) for x in FlowRecord.__slots__}
        expected = {
            'account_id': '123456789010',
            'action': 'ACCEPT',
            'bytes': 1680,
            'dstaddr': '198.51.100.1',
            'dstport': 443,
            'end': datetime(2015, 8, 12, 13, 47, 45),
            'interface_id': 'eni-102010ab',
            'log_status': 'OK',
            'packets': 20,
            'protocol': 6,
            'srcaddr': '192.0.2.1',
            'srcport': 49152,
            'start': datetime(2015, 8, 12, 13, 47, 44),
            'version': 2,
        }
        self.assertEqual(actual, expected)

    def test_hash(self):
        record_set = {
            FlowRecord.from_message(SAMPLE_RECORDS[0]),
            FlowRecord.from_message(SAMPLE_RECORDS[0]),
            FlowRecord.from_message(SAMPLE_RECORDS[1]),
            FlowRecord.from_message(SAMPLE_RECORDS[1]),
            FlowRecord.from_message(SAMPLE_RECORDS[2]),
            FlowRecord.from_message(SAMPLE_RECORDS[2]),
        }
        self.assertEqual(len(record_set), 3)

    def test_str(self):
        flow_record = FlowRecord({'message': SAMPLE_RECORDS[0]})
        actual = str(flow_record)
        expected = (
            'version: 2, account_id: 123456789010, '
            'interface_id: eni-102010ab, srcaddr: 198.51.100.1, '
            'dstaddr: 192.0.2.1, srcport: 443, dstport: 49152, protocol: 6, '
            'packets: 10, bytes: 840, start: 2015-08-12 13:47:43, '
            'end: 2015-08-12 13:47:44, action: ACCEPT, log_status: OK'
        )
        self.assertEqual(actual, expected)

    def test_to_dict(self):
        flow_record = FlowRecord({'message': SAMPLE_RECORDS[2]})
        actual = flow_record.to_dict()
        expected = {
            'account_id': '123456789010',
            'action': 'REJECT',
            'bytes': 1680,
            'dstaddr': '198.51.100.1',
            'dstport': 443,
            'end': datetime(2015, 8, 12, 13, 47, 46),
            'interface_id': 'eni-102010ab',
            'log_status': 'OK',
            'packets': 20,
            'protocol': 6,
            'srcaddr': '192.0.2.1',
            'srcport': 49152,
            'start': datetime(2015, 8, 12, 13, 47, 45),
            'version': 2,
        }
        self.assertEqual(actual, expected)

    def test_to_message(self):
        for message in SAMPLE_RECORDS:
            message_record = FlowRecord.from_message(message)
            self.assertEqual(message_record.to_message(), message)

    def test_from_message(self):
        event_record = FlowRecord({'message': SAMPLE_RECORDS[1]})
        message_record = FlowRecord.from_message(SAMPLE_RECORDS[1])
        self.assertEqual(event_record, message_record)


class FlowLogsReaderTestCase(TestCase):
    @patch('flowlogs_reader.flowlogs_reader.boto3', autospec=True)
    def setUp(self, mock_boto3):
        self.mock_client = MagicMock()
        mock_boto3.client.return_value = self.mock_client

        self.start_time = datetime(2015, 8, 12, 12, 0, 0)
        self.end_time = datetime(2015, 8, 12, 13, 0, 0)

        self.inst = FlowLogsReader(
            'group_name',
            start_time=self.start_time,
            end_time=self.end_time,
            only_complete=False,
        )

    def test_init(self):
        self.assertEqual(self.inst.log_group_name, 'group_name')

        self.assertFalse(self.inst.only_complete)

        self.assertEqual(
            datetime.utcfromtimestamp(self.inst.start_ms // 1000),
            self.start_time
        )

        self.assertEqual(
            datetime.utcfromtimestamp(self.inst.end_ms // 1000),
            self.end_time
        )

<<<<<<< HEAD
    def test_get_ready_streams(self):
        ancient = self.inst.end_ms
        earlier = self.inst.end_ms
        modern = self.inst.end_ms + 1
        later = self.inst.end_ms + 2

        response_list = [
            # log_2 will be returned
            {
                'logStreams': [
                    {'logStreamName': 'log_0', 'lastIngestionTime': ancient},
                    {'logStreamName': 'log_1', 'lastIngestionTime': earlier},
                    {'logStreamName': 'log_2', 'lastIngestionTime': modern},
                ],
                'nextToken': 'some_token'
            },
            # log_4 will be returned
            {
                'logStreams': [
                    {'logStreamName': 'log_3', 'lastIngestionTime': earlier},
                    {'logStreamName': 'log_4', 'lastIngestionTime': later},
                ],
            },
            # Unreachable because the last entry had no nextToken
            {
                'logStreams': [
                    {'logStreamName': 'log_5', 'lastIngestionTime': modern},
                ],
            },
        ]

        def mock_describe(*args, **kwargs):
            return response_list.pop(0)

        self.mock_client.describe_log_streams.side_effect = mock_describe

        actual = self.inst._get_ready_streams()
        expected = ['log_2', 'log_4']
        self.assertEqual(actual, expected)
=======
    @patch('flowlogs_reader.flowlogs_reader.boto3.client', autospec=True)
    def test_region(self, mock_client):
        # Region specified
        FlowLogsReader('some_group', region_name='some-region')
        mock_client.assert_called_with('logs', region_name='some-region')

        # No region specified - assume configuration file worked
        FlowLogsReader('some_group')
        mock_client.assert_called_with('logs')

        # No region specified and no configuration file
        def mock_response(*args, **kwargs):
            if 'region_name' not in kwargs:
                raise NoRegionError

        mock_client.side_effect = mock_response
        FlowLogsReader('some_group')
        mock_client.assert_called_with('logs', region_name=DEFAULT_REGION_NAME)
>>>>>>> 42670628

    def test_read_streams(self):
        response_list = [
            {'events': [0], 'nextToken': 'token_0'},
            {'events': [1, 2], 'nextToken': 'token_1'},
            {'events': [3, 4, 5], 'nextToken': None},
            {'events': [6], 'nextForwardToken': 'token_2'},  # Unreachable
        ]

        def mock_filter(*args, **kwargs):
            return response_list.pop(0)

        self.mock_client.filter_log_events.side_effect = mock_filter

        actual = list(self.inst._read_streams())
        expected = [0, 1, 2, 3, 4, 5]
        self.assertEqual(actual, expected)

    def test_iteration(self):
        response_list = [
            {
                'events': [
                    {'logStreamName': 'log_0', 'message': SAMPLE_RECORDS[0]},
                    {'logStreamName': 'log_0', 'message': SAMPLE_RECORDS[1]},
                ],
                'nextToken': 'token_0',
            },
            {
                'events': [
                    {'logStreamName': 'log_0', 'message': SAMPLE_RECORDS[2]},
                    {'logStreamName': 'log_1', 'message': SAMPLE_RECORDS[3]},
                    {'logStreamName': 'log_2', 'message': SAMPLE_RECORDS[4]},
                ],
            },
        ]

        def mock_filter(*args, **kwargs):
            return response_list.pop(0)

        self.mock_client.filter_log_events.side_effect = mock_filter

        # Calling list on the instance causes it to iterate through all records
        actual = list(self.inst)
        expected = [FlowRecord.from_message(x) for x in SAMPLE_RECORDS]
        self.assertEqual(actual, expected)

    def test_iteration_only_complete(self):
        # Make sure when only_complete is set that we call filter_log_events
        # with the proper keyword argument
        self.inst.only_complete = True

        self.inst._get_ready_streams = lambda: ['log_0', 'log_1']
        self.mock_client.filter_log_events.return_value = {'events': []}

        list(self.inst)

        self.mock_client.filter_log_events.assert_called_once_with(
            logGroupName=self.inst.log_group_name,
            startTime=self.inst.start_ms,
            endTime=self.inst.end_ms,
            interleaved=True,
            logStreamNames=['log_0', 'log_1'],
        )<|MERGE_RESOLUTION|>--- conflicted
+++ resolved
@@ -182,7 +182,25 @@
             self.end_time
         )
 
-<<<<<<< HEAD
+    @patch('flowlogs_reader.flowlogs_reader.boto3.client', autospec=True)
+    def test_region(self, mock_client):
+        # Region specified
+        FlowLogsReader('some_group', region_name='some-region')
+        mock_client.assert_called_with('logs', region_name='some-region')
+
+        # No region specified - assume configuration file worked
+        FlowLogsReader('some_group')
+        mock_client.assert_called_with('logs')
+
+        # No region specified and no configuration file
+        def mock_response(*args, **kwargs):
+            if 'region_name' not in kwargs:
+                raise NoRegionError
+
+        mock_client.side_effect = mock_response
+        FlowLogsReader('some_group')
+        mock_client.assert_called_with('logs', region_name=DEFAULT_REGION_NAME)
+
     def test_get_ready_streams(self):
         ancient = self.inst.end_ms
         earlier = self.inst.end_ms
@@ -222,26 +240,6 @@
         actual = self.inst._get_ready_streams()
         expected = ['log_2', 'log_4']
         self.assertEqual(actual, expected)
-=======
-    @patch('flowlogs_reader.flowlogs_reader.boto3.client', autospec=True)
-    def test_region(self, mock_client):
-        # Region specified
-        FlowLogsReader('some_group', region_name='some-region')
-        mock_client.assert_called_with('logs', region_name='some-region')
-
-        # No region specified - assume configuration file worked
-        FlowLogsReader('some_group')
-        mock_client.assert_called_with('logs')
-
-        # No region specified and no configuration file
-        def mock_response(*args, **kwargs):
-            if 'region_name' not in kwargs:
-                raise NoRegionError
-
-        mock_client.side_effect = mock_response
-        FlowLogsReader('some_group')
-        mock_client.assert_called_with('logs', region_name=DEFAULT_REGION_NAME)
->>>>>>> 42670628
 
     def test_read_streams(self):
         response_list = [
